--- conflicted
+++ resolved
@@ -2758,11 +2758,7 @@
         heights = []
         for block in default_1000_blocks[:200]:
             heights.append(block.height)
-<<<<<<< HEAD
-            result, error_code, _ = await b.receive_block(block)
-=======
             result, error_code, _, _ = await b.receive_block(block)
->>>>>>> ca482fa6
             assert error_code is None and result == ReceiveBlockResult.NEW_PEAK
 
         blocks = await b.get_block_records_at(heights, batch_size=2)
