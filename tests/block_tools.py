import time
import os
import sys
from hashlib import sha256
from chiapos import DiskPlotter, DiskProver
from typing import List
from blspy import PublicKey, PrivateKey, PrependSignature
from src.types.sized_bytes import bytes32
from src.types.full_block import FullBlock
from src.types.trunk_block import TrunkBlock
from src.types.block_body import BlockBody
from src.types.challenge import Challenge
from src.types.block_header import BlockHeader, BlockHeaderData
from src.types.proof_of_space import ProofOfSpace
from src.types.proof_of_time import ProofOfTime, ProofOfTimeOutput
from src.types.classgroup import ClassgroupElement
from src.consensus import pot_iterations, block_rewards
from src.util.ints import uint64, uint32, uint8
from src.util.errors import NoProofsOfSpaceFound
from src.types.coinbase import CoinbaseInfo
from src.types.fees_target import FeesTarget
from lib.chiavdf.inkfish.create_discriminant import create_discriminant
from lib.chiavdf.inkfish.classgroup import ClassGroup
from lib.chiavdf.inkfish.proof_of_time import create_proof_of_time_nwesolowski
from src.consensus.constants import constants
from src.consensus.pot_iterations import calculate_ips_from_iterations


# Can't go much lower than 19, since plots start having no solutions
k = 19
# Uses many plots for testing, in order to guarantee proofs of space at every height
num_plots = 80
# Use the empty string as the seed for the private key
pool_sk: PrivateKey = PrivateKey.from_seed(b'')
pool_pk: PublicKey = pool_sk.get_public_key()
plot_sks: List[PrivateKey] = [PrivateKey.from_seed(pn.to_bytes(4, "big")) for pn in range(num_plots)]
plot_pks: List[PublicKey] = [sk.get_public_key() for sk in plot_sks]

farmer_sk: PrivateKey = PrivateKey.from_seed(b'coinbase')
coinbase_target = sha256(farmer_sk.get_public_key().serialize()).digest()
fee_target = sha256(farmer_sk.get_public_key().serialize()).digest()
n_wesolowski = 3


class BlockTools:
    """
    Tools to generate blocks for testing.
    """

    def __init__(self):
        plot_seeds: List[bytes32] = [ProofOfSpace.calculate_plot_seed(pool_pk, plot_pk) for plot_pk in plot_pks]
        self.filenames: List[str] = [os.path.join("tests", "plots", "genesis-plots-" + str(k) +
                                                           sha256(int.to_bytes(i, 4, "big")).digest().hex() + ".dat")
                                     for i in range(num_plots)]

        try:
            for pn, filename in enumerate(self.filenames):
                if not os.path.exists(filename):
                    plotter = DiskPlotter()
                    plotter.create_plot_disk(filename, k, b"genesis", plot_seeds[pn])
        except KeyboardInterrupt:
            for filename in self.filenames:
                if os.path.exists(filename):
                    os.remove(filename)
            sys.exit(1)

    def get_consecutive_blocks(self,
                               num_blocks: int,
                               difficulty=constants["DIFFICULTY_STARTING"],
                               discriminant_size=constants["DISCRIMINANT_SIZE_BITS"],
                               seconds_per_block=constants["BLOCK_TIME_TARGET"],
                               block_list: List[FullBlock] = [],
                               seed: int = 0) -> List[FullBlock]:
        if len(block_list) == 0:
            block_list.append(self.create_genesis_block(bytes([(seed) % 256]*32),
                                                        difficulty,
                                                        discriminant_size,
                                                        seed))
            prev_difficulty = difficulty
            curr_difficulty = difficulty
            curr_ips = constants["VDF_IPS_STARTING"]
        elif len(block_list) < (constants["DIFFICULTY_EPOCH"] + constants["DIFFICULTY_DELAY"]):
            # First epoch (+delay), so just get first difficulty
            prev_difficulty = block_list[0].weight
            curr_difficulty = block_list[0].weight
            assert difficulty == prev_difficulty
            curr_ips = constants["VDF_IPS_STARTING"]
        else:
            curr_difficulty = block_list[-1].weight - block_list[-2].weight
            prev_difficulty = (block_list[-1 - constants["DIFFICULTY_EPOCH"]].weight -
                               block_list[-2 - constants["DIFFICULTY_EPOCH"]].weight)
            curr_ips = calculate_ips_from_iterations(block_list[-1].trunk_block.proof_of_space,
                                                     block_list[-1].trunk_block.proof_of_time.output.challenge_hash,
                                                     curr_difficulty,
                                                     block_list[-1].trunk_block.proof_of_time.output
                                                     .number_of_iterations)

        starting_height = block_list[-1].height + 1
        timestamp = block_list[-1].trunk_block.header.data.timestamp
        for next_height in range(starting_height, starting_height + num_blocks):
            if (next_height > constants["DIFFICULTY_EPOCH"] and
                    next_height % constants["DIFFICULTY_EPOCH"] == constants["DIFFICULTY_DELAY"]):
                # Calculates new difficulty
                height1 = uint64(next_height - (constants["DIFFICULTY_EPOCH"] +
                                 constants["DIFFICULTY_DELAY"]) - 1)
                height2 = uint64(next_height - (constants["DIFFICULTY_EPOCH"]) - 1)
                height3 = uint64(next_height - (constants["DIFFICULTY_DELAY"]) - 1)
                if height1 >= 0:
                    timestamp1 = block_list[height1].trunk_block.header.data.timestamp
                    iters1 = block_list[height1].trunk_block.challenge.total_iters
                else:
                    timestamp1 = (block_list[0].trunk_block.header.data.timestamp -
                                  constants["BLOCK_TIME_TARGET"])
                    iters1 = block_list[0].trunk_block.challenge.total_iters
                timestamp2 = block_list[height2].trunk_block.header.data.timestamp
                timestamp3 = block_list[height3].trunk_block.header.data.timestamp
                iters3 = block_list[height3].trunk_block.challenge.total_iters
                term1 = (constants["DIFFICULTY_DELAY"] * prev_difficulty *
                         (timestamp3 - timestamp2) * constants["BLOCK_TIME_TARGET"])

                term2 = ((constants["DIFFICULTY_WARP_FACTOR"] - 1) *
                         (constants["DIFFICULTY_EPOCH"] - constants["DIFFICULTY_DELAY"]) * curr_difficulty
                         * (timestamp2 - timestamp1) * constants["BLOCK_TIME_TARGET"])

                # Round down after the division
                new_difficulty: uint64 = uint64((term1 + term2) //
                                                (constants["DIFFICULTY_WARP_FACTOR"] *
                                                (timestamp3 - timestamp2) *
                                                (timestamp2 - timestamp1)))

                if new_difficulty >= curr_difficulty:
                    new_difficulty = min(new_difficulty, uint64(constants["DIFFICULTY_FACTOR"] *
                                                                curr_difficulty))
                else:
                    new_difficulty = max([uint64(1), new_difficulty,
                                          uint64(curr_difficulty // constants["DIFFICULTY_FACTOR"])])

                prev_difficulty = curr_difficulty
                curr_difficulty = new_difficulty
                curr_ips = uint64((iters3 - iters1)//(timestamp3 - timestamp1))
                print(f"Changing IPS {next_height} to {curr_ips} and diff {new_difficulty}")
            print(f"Curr ips: {curr_ips}")
            time_taken = seconds_per_block
            timestamp += time_taken
            block_list.append(self.create_next_block(block_list[-1], timestamp, curr_difficulty,
                                                     curr_ips, discriminant_size, seed))
        return block_list

    def create_genesis_block(self, challenge_hash=bytes([0]*32), difficulty=constants["DIFFICULTY_STARTING"],
                             discriminant_size=constants["DISCRIMINANT_SIZE_BITS"], seed: int = 0) -> FullBlock:
        """
        Creates the genesis block with the specified details.
        """
        return self._create_block(
            challenge_hash,
            uint32(0),
            bytes([0]*32),
            uint64(0),
            uint64(0),
            uint64(time.time()),
            uint64(difficulty),
            constants["VDF_IPS_STARTING"],
            discriminant_size,
            seed
        )

    def create_next_block(self, prev_block: FullBlock, timestamp: uint64,
                          difficulty=constants["DIFFICULTY_STARTING"],
                          ips=constants["VDF_IPS_STARTING"],
                          discriminant_size=constants["DISCRIMINANT_SIZE_BITS"],
                          seed: int = 0) -> FullBlock:
        """
        Creates the next block with the specified details.
        """
        return self._create_block(
            prev_block.trunk_block.challenge.get_hash(),
            prev_block.height + 1,
            prev_block.header_hash,
            prev_block.trunk_block.challenge.total_iters,
            prev_block.weight,
            timestamp,
            uint64(difficulty),
            ips,
            discriminant_size,
            seed
        )

    def _create_block(self, challenge_hash: bytes32, height: uint32, prev_header_hash: bytes32,
                      prev_iters: uint64, prev_weight: uint64, timestamp: uint64, difficulty: uint64,
                      ips: uint64, discriminant_size: uint64, seed: int = 0) -> FullBlock:
        """
        Creates a block with the specified details. Uses the stored plots to create a proof of space,
        and also evaluates the VDF for the proof of time.
        """
        prover = None
        plot_pk = None
        plot_sk = None
        qualities = []
        for pn in range(num_plots):
            seeded_pn = (pn + 17 * seed) % num_plots  # Allow passing in seed, to create reorgs and different chains
            filename = self.filenames[seeded_pn]
            plot_pk = plot_pks[seeded_pn]
            plot_sk = plot_sks[seeded_pn]
            prover = DiskProver(filename)
            qualities = prover.get_qualities_for_challenge(challenge_hash)
            if len(qualities) > 0:
                break

        if len(qualities) == 0:
            raise NoProofsOfSpaceFound("No proofs for this challenge")

        proof_xs: bytes = prover.get_full_proof(challenge_hash, 0)
        proof_of_space: ProofOfSpace = ProofOfSpace(pool_pk, plot_pk, k, list(proof_xs))

        number_iters: uint64 = pot_iterations.calculate_iterations(proof_of_space, challenge_hash,
                                                                   difficulty, ips)
        disc: int = create_discriminant(challenge_hash, discriminant_size)
        start_x: ClassGroup = ClassGroup.from_ab_discriminant(2, 1, disc)
        y_cl, proof_bytes = create_proof_of_time_nwesolowski(
            disc, start_x, number_iters, disc, n_wesolowski)

        output = ProofOfTimeOutput(challenge_hash, number_iters,
                                   ClassgroupElement(y_cl[0], y_cl[1]))

        proof_of_time = ProofOfTime(output, n_wesolowski, [uint8(b) for b in proof_bytes])

        coinbase: CoinbaseInfo = CoinbaseInfo(height, block_rewards.calculate_block_reward(uint32(height)),
                                              coinbase_target)
        coinbase_sig: PrependSignature = pool_sk.sign_prepend(coinbase.serialize())

        fees_target: FeesTarget = FeesTarget(fee_target, 0)

        body: BlockBody = BlockBody(coinbase, coinbase_sig, fees_target, None, bytes([0]*32))

        header_data: BlockHeaderData = BlockHeaderData(prev_header_hash, timestamp, bytes([0]*32),
                                                       proof_of_space.get_hash(), body.get_hash(),
                                                       bytes([0]*32))

        header_hash_sig: PrependSignature = plot_sk.sign_prepend(header_data.get_hash())

        header: BlockHeader = BlockHeader(header_data, header_hash_sig)

        challenge = Challenge(proof_of_space.get_hash(), proof_of_time.get_hash(), height,
                              prev_weight + difficulty, prev_iters + number_iters)
        trunk_block = TrunkBlock(proof_of_space, proof_of_time, challenge, header)

        full_block: FullBlock = FullBlock(trunk_block, body)

        return full_block


<<<<<<< HEAD
# This code generates a genesis block, uncomment to output genesis block to terminal
# bt = BlockTools()
# print(bt.create_genesis_block(bytes([4]*32)).serialize())
=======
# print(create_genesis_block().serialize())
bt = BlockTools()
print(bt.create_genesis_block(bytes([4]*32)).serialize())
>>>>>>> e2247c75
<|MERGE_RESOLUTION|>--- conflicted
+++ resolved
@@ -3,7 +3,7 @@
 import sys
 from hashlib import sha256
 from chiapos import DiskPlotter, DiskProver
-from typing import List
+from typing import List, Dict
 from blspy import PublicKey, PrivateKey, PrependSignature
 from src.types.sized_bytes import bytes32
 from src.types.full_block import FullBlock
@@ -65,114 +65,123 @@
             sys.exit(1)
 
     def get_consecutive_blocks(self,
+                               input_constants: Dict,
                                num_blocks: int,
-                               difficulty=constants["DIFFICULTY_STARTING"],
-                               discriminant_size=constants["DISCRIMINANT_SIZE_BITS"],
+                               block_list: List[FullBlock] = [],
                                seconds_per_block=constants["BLOCK_TIME_TARGET"],
-                               block_list: List[FullBlock] = [],
-                               seed: int = 0) -> List[FullBlock]:
+                               seed: uint64 = uint64(0)) -> List[FullBlock]:
+        test_constants = constants.copy()
+        for key, value in input_constants.items():
+            test_constants[key] = value
+
         if len(block_list) == 0:
-            block_list.append(self.create_genesis_block(bytes([(seed) % 256]*32),
-                                                        difficulty,
-                                                        discriminant_size,
-                                                        seed))
-            prev_difficulty = difficulty
-            curr_difficulty = difficulty
-            curr_ips = constants["VDF_IPS_STARTING"]
-        elif len(block_list) < (constants["DIFFICULTY_EPOCH"] + constants["DIFFICULTY_DELAY"]):
+            if "GENESIS_BLOCK" in test_constants:
+                block_list.append(FullBlock.from_bytes(test_constants["GENESIS_BLOCK"]))
+            else:
+                block_list.append(self.create_genesis_block(test_constants, bytes([(seed) % 256]*32), seed))
+            prev_difficulty = test_constants["DIFFICULTY_STARTING"]
+            curr_difficulty = prev_difficulty
+            curr_ips = test_constants["VDF_IPS_STARTING"]
+        elif len(block_list) < (test_constants["DIFFICULTY_EPOCH"] + test_constants["DIFFICULTY_DELAY"]):
             # First epoch (+delay), so just get first difficulty
             prev_difficulty = block_list[0].weight
             curr_difficulty = block_list[0].weight
-            assert difficulty == prev_difficulty
-            curr_ips = constants["VDF_IPS_STARTING"]
+            assert test_constants["DIFFICULTY_STARTING"] == prev_difficulty
+            curr_ips = test_constants["VDF_IPS_STARTING"]
         else:
             curr_difficulty = block_list[-1].weight - block_list[-2].weight
-            prev_difficulty = (block_list[-1 - constants["DIFFICULTY_EPOCH"]].weight -
-                               block_list[-2 - constants["DIFFICULTY_EPOCH"]].weight)
+            prev_difficulty = (block_list[-1 - test_constants["DIFFICULTY_EPOCH"]].weight -
+                               block_list[-2 - test_constants["DIFFICULTY_EPOCH"]].weight)
             curr_ips = calculate_ips_from_iterations(block_list[-1].trunk_block.proof_of_space,
                                                      block_list[-1].trunk_block.proof_of_time.output.challenge_hash,
                                                      curr_difficulty,
                                                      block_list[-1].trunk_block.proof_of_time.output
-                                                     .number_of_iterations)
+                                                     .number_of_iterations,
+                                                     test_constants["MIN_BLOCK_TIME"])
 
         starting_height = block_list[-1].height + 1
         timestamp = block_list[-1].trunk_block.header.data.timestamp
         for next_height in range(starting_height, starting_height + num_blocks):
-            if (next_height > constants["DIFFICULTY_EPOCH"] and
-                    next_height % constants["DIFFICULTY_EPOCH"] == constants["DIFFICULTY_DELAY"]):
+            if (next_height > test_constants["DIFFICULTY_EPOCH"] and
+                    next_height % test_constants["DIFFICULTY_EPOCH"] == test_constants["DIFFICULTY_DELAY"]):
                 # Calculates new difficulty
-                height1 = uint64(next_height - (constants["DIFFICULTY_EPOCH"] +
-                                 constants["DIFFICULTY_DELAY"]) - 1)
-                height2 = uint64(next_height - (constants["DIFFICULTY_EPOCH"]) - 1)
-                height3 = uint64(next_height - (constants["DIFFICULTY_DELAY"]) - 1)
+                height1 = uint64(next_height - (test_constants["DIFFICULTY_EPOCH"] +
+                                 test_constants["DIFFICULTY_DELAY"]) - 1)
+                height2 = uint64(next_height - (test_constants["DIFFICULTY_EPOCH"]) - 1)
+                height3 = uint64(next_height - (test_constants["DIFFICULTY_DELAY"]) - 1)
                 if height1 >= 0:
                     timestamp1 = block_list[height1].trunk_block.header.data.timestamp
                     iters1 = block_list[height1].trunk_block.challenge.total_iters
                 else:
                     timestamp1 = (block_list[0].trunk_block.header.data.timestamp -
-                                  constants["BLOCK_TIME_TARGET"])
+                                  test_constants["BLOCK_TIME_TARGET"])
                     iters1 = block_list[0].trunk_block.challenge.total_iters
                 timestamp2 = block_list[height2].trunk_block.header.data.timestamp
                 timestamp3 = block_list[height3].trunk_block.header.data.timestamp
                 iters3 = block_list[height3].trunk_block.challenge.total_iters
-                term1 = (constants["DIFFICULTY_DELAY"] * prev_difficulty *
-                         (timestamp3 - timestamp2) * constants["BLOCK_TIME_TARGET"])
-
-                term2 = ((constants["DIFFICULTY_WARP_FACTOR"] - 1) *
-                         (constants["DIFFICULTY_EPOCH"] - constants["DIFFICULTY_DELAY"]) * curr_difficulty
-                         * (timestamp2 - timestamp1) * constants["BLOCK_TIME_TARGET"])
+                term1 = (test_constants["DIFFICULTY_DELAY"] * prev_difficulty *
+                         (timestamp3 - timestamp2) * test_constants["BLOCK_TIME_TARGET"])
+
+                term2 = ((test_constants["DIFFICULTY_WARP_FACTOR"] - 1) *
+                         (test_constants["DIFFICULTY_EPOCH"] - test_constants["DIFFICULTY_DELAY"]) * curr_difficulty
+                         * (timestamp2 - timestamp1) * test_constants["BLOCK_TIME_TARGET"])
 
                 # Round down after the division
                 new_difficulty: uint64 = uint64((term1 + term2) //
-                                                (constants["DIFFICULTY_WARP_FACTOR"] *
+                                                (test_constants["DIFFICULTY_WARP_FACTOR"] *
                                                 (timestamp3 - timestamp2) *
                                                 (timestamp2 - timestamp1)))
 
                 if new_difficulty >= curr_difficulty:
-                    new_difficulty = min(new_difficulty, uint64(constants["DIFFICULTY_FACTOR"] *
+                    new_difficulty = min(new_difficulty, uint64(test_constants["DIFFICULTY_FACTOR"] *
                                                                 curr_difficulty))
                 else:
                     new_difficulty = max([uint64(1), new_difficulty,
-                                          uint64(curr_difficulty // constants["DIFFICULTY_FACTOR"])])
+                                          uint64(curr_difficulty // test_constants["DIFFICULTY_FACTOR"])])
 
                 prev_difficulty = curr_difficulty
                 curr_difficulty = new_difficulty
                 curr_ips = uint64((iters3 - iters1)//(timestamp3 - timestamp1))
-                print(f"Changing IPS {next_height} to {curr_ips} and diff {new_difficulty}")
-            print(f"Curr ips: {curr_ips}")
             time_taken = seconds_per_block
             timestamp += time_taken
-            block_list.append(self.create_next_block(block_list[-1], timestamp, curr_difficulty,
-                                                     curr_ips, discriminant_size, seed))
+            block_list.append(self.create_next_block(test_constants, block_list[-1], timestamp, curr_difficulty,
+                                                     curr_ips, seed))
         return block_list
 
-    def create_genesis_block(self, challenge_hash=bytes([0]*32), difficulty=constants["DIFFICULTY_STARTING"],
-                             discriminant_size=constants["DISCRIMINANT_SIZE_BITS"], seed: int = 0) -> FullBlock:
+    def create_genesis_block(self, input_constants: Dict, challenge_hash=bytes([0]*32),
+                             seed: uint64 = uint64(0)) -> FullBlock:
         """
         Creates the genesis block with the specified details.
         """
+        test_constants = constants.copy()
+        for key, value in input_constants.items():
+            test_constants[key] = value
+
         return self._create_block(
+            test_constants,
             challenge_hash,
             uint32(0),
             bytes([0]*32),
             uint64(0),
             uint64(0),
             uint64(time.time()),
-            uint64(difficulty),
-            constants["VDF_IPS_STARTING"],
-            discriminant_size,
+            uint64(test_constants["DIFFICULTY_STARTING"]),
+            uint64(test_constants["VDF_IPS_STARTING"]),
             seed
         )
 
-    def create_next_block(self, prev_block: FullBlock, timestamp: uint64,
-                          difficulty=constants["DIFFICULTY_STARTING"],
-                          ips=constants["VDF_IPS_STARTING"],
-                          discriminant_size=constants["DISCRIMINANT_SIZE_BITS"],
+    def create_next_block(self, input_constants: Dict, prev_block: FullBlock, timestamp: uint64,
+                          difficulty: uint64, ips: uint64,
                           seed: int = 0) -> FullBlock:
         """
         Creates the next block with the specified details.
         """
+        test_constants = constants.copy()
+        for key, value in input_constants.items():
+            test_constants[key] = value
+
         return self._create_block(
+            test_constants,
             prev_block.trunk_block.challenge.get_hash(),
             prev_block.height + 1,
             prev_block.header_hash,
@@ -181,13 +190,12 @@
             timestamp,
             uint64(difficulty),
             ips,
-            discriminant_size,
             seed
         )
 
-    def _create_block(self, challenge_hash: bytes32, height: uint32, prev_header_hash: bytes32,
+    def _create_block(self, test_constants: Dict, challenge_hash: bytes32, height: uint32, prev_header_hash: bytes32,
                       prev_iters: uint64, prev_weight: uint64, timestamp: uint64, difficulty: uint64,
-                      ips: uint64, discriminant_size: uint64, seed: int = 0) -> FullBlock:
+                      ips: uint64, seed: int) -> FullBlock:
         """
         Creates a block with the specified details. Uses the stored plots to create a proof of space,
         and also evaluates the VDF for the proof of time.
@@ -211,10 +219,11 @@
 
         proof_xs: bytes = prover.get_full_proof(challenge_hash, 0)
         proof_of_space: ProofOfSpace = ProofOfSpace(pool_pk, plot_pk, k, list(proof_xs))
-
         number_iters: uint64 = pot_iterations.calculate_iterations(proof_of_space, challenge_hash,
-                                                                   difficulty, ips)
-        disc: int = create_discriminant(challenge_hash, discriminant_size)
+                                                                   difficulty, ips,
+                                                                   test_constants["MIN_BLOCK_TIME"])
+
+        disc: int = create_discriminant(challenge_hash, test_constants["DISCRIMINANT_SIZE_BITS"])
         start_x: ClassGroup = ClassGroup.from_ab_discriminant(2, 1, disc)
         y_cl, proof_bytes = create_proof_of_time_nwesolowski(
             disc, start_x, number_iters, disc, n_wesolowski)
@@ -249,12 +258,8 @@
         return full_block
 
 
-<<<<<<< HEAD
 # This code generates a genesis block, uncomment to output genesis block to terminal
+# This might take a while, using the python VDF implementation.
+# Run by doing python -m tests.block_tools
 # bt = BlockTools()
-# print(bt.create_genesis_block(bytes([4]*32)).serialize())
-=======
-# print(create_genesis_block().serialize())
-bt = BlockTools()
-print(bt.create_genesis_block(bytes([4]*32)).serialize())
->>>>>>> e2247c75
+# print(bt.create_genesis_block({}, bytes([1]*32), uint64(0)).serialize())