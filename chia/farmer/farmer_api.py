--- conflicted
+++ resolved
@@ -1,9 +1,6 @@
 import json
 import time
-<<<<<<< HEAD
-=======
 from decimal import Decimal
->>>>>>> 002670d4
 from typing import Callable, Optional, List, Any, Dict, Tuple
 
 import aiohttp
@@ -98,37 +95,6 @@
                 self.farmer.constants.DIFFICULTY_CONSTANT_FACTOR,
                 computed_quality_string,
                 new_proof_of_space.proof.size,
-<<<<<<< HEAD
-                sp.difficulty,
-                # Decimal(new_proof_of_space.difficulty_coeff),
-                new_proof_of_space.sp_hash,
-            )
-
-            # If the iters are good enough to make a block, proceed with the block making flow
-            passes_filter = False
-            if required_iters < calculate_sp_interval_iters(self.farmer.constants, sp.sub_slot_iters):
-                response: farmer_protocol.FarmerStakings = await peer.request_stakings(
-                    farmer_protocol.RequestStakings(public_keys=self.farmer.get_public_keys(), height=None, blocks=None)
-                )
-                if response is None or not isinstance(response, farmer_protocol.FarmerStakings):
-                    self.log.warning(f"bad RequestStakings response from peer {response}")
-                else:
-                    try:
-                        new_proof_of_space.difficulty_coeff =  response.stakings[bytes(new_proof_of_space.proof.farmer_public_key)]
-                        required_iters: uint64 = calculate_iterations_quality(
-                            self.farmer.constants.DIFFICULTY_CONSTANT_FACTOR,
-                            computed_quality_string,
-                            new_proof_of_space.proof.size,
-                            sp.difficulty * new_proof_of_space.difficulty_coeff,
-                            new_proof_of_space.sp_hash,
-                        )
-                        if required_iters < calculate_sp_interval_iters(self.farmer.constants, sp.sub_slot_iters):
-                            passes_filter = True
-                    except KeyError as e:
-                        self.harvester.log.error(f"Error get staking for public key {new_proof_of_space.proof.farmer_public_key}, {e}")
-
-
-=======
                 Decimal(int(sp.difficulty) * Decimal(new_proof_of_space.difficulty_coeff)),
                 new_proof_of_space.sp_hash,
             )
@@ -197,7 +163,6 @@
                     self.farmer.log.info(f"proof is good enough to make a block!")
 
             # If the iters are good enough to make a block, proceed with the block making flow
->>>>>>> 002670d4
             if passes_filter:
                 # Proceed at getting the signatures for this PoSpace
                 request = harvester_protocol.RequestSignatures(
@@ -249,11 +214,7 @@
                     self.farmer.constants.DIFFICULTY_CONSTANT_FACTOR,
                     computed_quality_string,
                     new_proof_of_space.proof.size,
-<<<<<<< HEAD
-                    pool_state_dict["current_difficulty"] * 1.5,  # FIXME handle staking in pool protocol
-=======
                     Decimal(int(pool_state_dict["current_difficulty"]) * Decimal(1.5)),  # FIXME handle staking in pool protocol
->>>>>>> 002670d4
                     new_proof_of_space.sp_hash,
                 )
                 if required_iters >= calculate_sp_interval_iters(
