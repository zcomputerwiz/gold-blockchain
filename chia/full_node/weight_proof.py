import asyncio
import dataclasses
from decimal import Decimal
import logging
import math
import random
from concurrent.futures.process import ProcessPoolExecutor
from typing import Dict, List, Optional, Tuple

from chia.consensus.block_header_validation import validate_finished_header_block
from chia.consensus.block_record import BlockRecord
from chia.consensus.blockchain_interface import BlockchainInterface
from chia.consensus.constants import ConsensusConstants
from chia.consensus.deficit import calculate_deficit
from chia.consensus.full_block_to_block_record import header_block_to_sub_block_record
from chia.consensus.pot_iterations import (
    calculate_ip_iters,
    calculate_iterations_quality,
    calculate_sp_iters,
    is_overflow_block,
)
from chia.consensus.vdf_info_computation import get_signage_point_vdf_info
from chia.types.blockchain_format.classgroup import ClassgroupElement
from chia.types.blockchain_format.sized_bytes import bytes32
from chia.types.blockchain_format.slots import ChallengeChainSubSlot, RewardChainSubSlot
from chia.types.blockchain_format.sub_epoch_summary import SubEpochSummary
from chia.types.blockchain_format.vdf import VDFInfo
from chia.types.end_of_slot_bundle import EndOfSubSlotBundle
from chia.types.header_block import HeaderBlock
from chia.types.weight_proof import (
    SubEpochChallengeSegment,
    SubEpochData,
    SubSlotData,
    WeightProof,
    SubEpochSegments,
    RecentChainData,
)
from chia.util.block_cache import BlockCache
from chia.util.hash import std_hash
from chia.util.ints import uint8, uint32, uint64, uint128
from chia.util.streamable import dataclass_from_dict, recurse_jsonify

log = logging.getLogger(__name__)


class WeightProofHandler:

    LAMBDA_L = 100
    C = 0.5
    MAX_SAMPLES = 20

    def __init__(
        self,
        constants: ConsensusConstants,
        blockchain: BlockchainInterface,
    ):
        self.tip: Optional[bytes32] = None
        self.proof: Optional[WeightProof] = None
        self.constants = constants
        self.blockchain = blockchain
        self.lock = asyncio.Lock()

    async def get_proof_of_weight(self, tip: bytes32) -> Optional[WeightProof]:

        tip_rec = self.blockchain.try_block_record(tip)
        if tip_rec is None:
            log.error("unknown tip")
            return None

        if tip_rec.height < self.constants.WEIGHT_PROOF_RECENT_BLOCKS:
            log.debug("chain to short for weight proof")
            return None

        async with self.lock:
            if self.proof is not None:
                if self.proof.recent_chain_data[-1].header_hash == tip:
                    return self.proof
            wp = await self._create_proof_of_weight(tip)
            if wp is None:
                return None
            self.proof = wp
            self.tip = tip
            return wp

    def get_sub_epoch_data(self, tip_height: uint32, summary_heights: List[uint32]) -> List[SubEpochData]:
        sub_epoch_data: List[SubEpochData] = []
        for sub_epoch_n, ses_height in enumerate(summary_heights):
            if ses_height > tip_height:
                break
            ses = self.blockchain.get_ses(ses_height)
            log.debug(f"handle sub epoch summary {sub_epoch_n} at height: {ses_height} ses {ses}")
            sub_epoch_data.append(_create_sub_epoch_data(ses))
        return sub_epoch_data

    async def _create_proof_of_weight(self, tip: bytes32) -> Optional[WeightProof]:
        """
        Creates a weight proof object
        """
        assert self.blockchain is not None
        sub_epoch_segments: List[SubEpochChallengeSegment] = []
        tip_rec = self.blockchain.try_block_record(tip)
        if tip_rec is None:
            log.error("failed not tip in cache")
            return None
        log.info(f"create weight proof peak {tip} {tip_rec.height}")
        recent_chain = await self._get_recent_chain(tip_rec.height)
        if recent_chain is None:
            return None

        summary_heights = self.blockchain.get_ses_heights()
        prev_ses_block = await self.blockchain.get_block_record_from_db(self.blockchain.height_to_hash(uint32(0)))
        if prev_ses_block is None:
            return None
        sub_epoch_data = self.get_sub_epoch_data(tip_rec.height, summary_heights)
        # use second to last ses as seed
        seed = self.get_seed_for_proof(summary_heights, tip_rec.height)
        rng = random.Random(seed)
        weight_to_check = _get_weights_for_sampling(rng, tip_rec.weight, recent_chain)
        sample_n = 0
        ses_blocks = await self.blockchain.get_block_records_at(summary_heights)
        if ses_blocks is None:
            return None

        for sub_epoch_n, ses_height in enumerate(summary_heights):
            if ses_height > tip_rec.height:
                break

            # if we have enough sub_epoch samples, dont sample
            if sample_n >= self.MAX_SAMPLES:
                log.debug("reached sampled sub epoch cap")
                break
            # sample sub epoch
            # next sub block
            ses_block = ses_blocks[sub_epoch_n]
            if ses_block is None or ses_block.sub_epoch_summary_included is None:
                log.error("error while building proof")
                return None

            if _sample_sub_epoch(prev_ses_block.weight, ses_block.weight, weight_to_check):  # type: ignore
                sample_n += 1
                segments = await self.blockchain.get_sub_epoch_challenge_segments(ses_block.header_hash)
                if segments is None:
                    segments = await self.__create_sub_epoch_segments(ses_block, prev_ses_block, uint32(sub_epoch_n))
                    if segments is None:
                        log.error(
                            f"failed while building segments for sub epoch {sub_epoch_n}, ses height {ses_height} "
                        )
                        return None
                    await self.blockchain.persist_sub_epoch_challenge_segments(ses_block.header_hash, segments)
                log.debug(f"sub epoch {sub_epoch_n} has {len(segments)} segments")
                sub_epoch_segments.extend(segments)
            prev_ses_block = ses_block
        log.debug(f"sub_epochs: {len(sub_epoch_data)}")
        return WeightProof(sub_epoch_data, sub_epoch_segments, recent_chain)

    def get_seed_for_proof(self, summary_heights: List[uint32], tip_height) -> bytes32:
        count = 0
        ses = None
        for sub_epoch_n, ses_height in enumerate(reversed(summary_heights)):
            if ses_height <= tip_height:
                count += 1
            if count == 2:
                ses = self.blockchain.get_ses(ses_height)
                break
        assert ses is not None
        seed = ses.get_hash()
        return seed

    async def _get_recent_chain(self, tip_height: uint32) -> Optional[List[HeaderBlock]]:
        recent_chain: List[HeaderBlock] = []
        ses_heights = self.blockchain.get_ses_heights()
        min_height = 0
        count_ses = 0
        for ses_height in reversed(ses_heights):
            if ses_height <= tip_height:
                count_ses += 1
            if count_ses == 2:
                min_height = ses_height - 1
                break
        log.debug(f"start {min_height} end {tip_height}")
        headers = await self.blockchain.get_header_blocks_in_range(min_height, tip_height, tx_filter=False)
        blocks = await self.blockchain.get_block_records_in_range(min_height, tip_height)
        ses_count = 0
        curr_height = tip_height
        blocks_n = 0
        while ses_count < 2:
            if curr_height == 0:
                break
            # add to needed reward chain recent blocks
            header_block = headers[self.blockchain.height_to_hash(curr_height)]
            block_rec = blocks[header_block.header_hash]
            if header_block is None:
                log.error("creating recent chain failed")
                return None
            recent_chain.insert(0, header_block)
            if block_rec.sub_epoch_summary_included:
                ses_count += 1
            curr_height = uint32(curr_height - 1)  # type: ignore
            blocks_n += 1

        header_block = headers[self.blockchain.height_to_hash(curr_height)]
        recent_chain.insert(0, header_block)

        log.info(
            f"recent chain, "
            f"start: {recent_chain[0].reward_chain_block.height} "
            f"end:  {recent_chain[-1].reward_chain_block.height} "
        )
        return recent_chain

    async def create_prev_sub_epoch_segments(self):
        log.debug("create prev sub_epoch_segments")
        heights = self.blockchain.get_ses_heights()
        if len(heights) < 3:
            return None
        count = len(heights) - 2
        ses_sub_block = self.blockchain.height_to_block_record(heights[-2])
        prev_ses_sub_block = self.blockchain.height_to_block_record(heights[-3])
        assert prev_ses_sub_block.sub_epoch_summary_included is not None
        segments = await self.__create_sub_epoch_segments(ses_sub_block, prev_ses_sub_block, uint32(count))
        assert segments is not None
        await self.blockchain.persist_sub_epoch_challenge_segments(ses_sub_block.header_hash, segments)
        log.debug("sub_epoch_segments done")
        return None

    async def create_sub_epoch_segments(self):
        log.debug("check segments in db")
        """
        Creates a weight proof object
         """
        assert self.blockchain is not None
        peak_height = self.blockchain.get_peak_height()
        if peak_height is None:
            log.error("no peak yet")
            return None

        summary_heights = self.blockchain.get_ses_heights()
        prev_ses_block = await self.blockchain.get_block_record_from_db(self.blockchain.height_to_hash(uint32(0)))
        if prev_ses_block is None:
            return None

        ses_blocks = await self.blockchain.get_block_records_at(summary_heights)
        if ses_blocks is None:
            return None

        for sub_epoch_n, ses_height in enumerate(summary_heights):
            log.debug(f"check db for sub epoch {sub_epoch_n}")
            if ses_height > peak_height:
                break
            ses_block = ses_blocks[sub_epoch_n]
            if ses_block is None or ses_block.sub_epoch_summary_included is None:
                log.error("error while building proof")
                return None
            await self.__create_persist_segment(prev_ses_block, ses_block, ses_height, sub_epoch_n)
            prev_ses_block = ses_block
            await asyncio.sleep(2)
        log.debug("done checking segments")
        return None

    async def __create_persist_segment(self, prev_ses_block, ses_block, ses_height, sub_epoch_n):
        segments = await self.blockchain.get_sub_epoch_challenge_segments(ses_block.header_hash)
        if segments is None:
            segments = await self.__create_sub_epoch_segments(ses_block, prev_ses_block, uint32(sub_epoch_n))
            if segments is None:
                log.error(f"failed while building segments for sub epoch {sub_epoch_n}, ses height {ses_height} ")
                return None
            await self.blockchain.persist_sub_epoch_challenge_segments(ses_block.header_hash, segments)

    async def __create_sub_epoch_segments(
        self, ses_block: BlockRecord, se_start: BlockRecord, sub_epoch_n: uint32
    ) -> Optional[List[SubEpochChallengeSegment]]:
        segments: List[SubEpochChallengeSegment] = []
        start_height = await self.get_prev_two_slots_height(se_start)

        blocks = await self.blockchain.get_block_records_in_range(
            start_height, ses_block.height + self.constants.MAX_SUB_SLOT_BLOCKS
        )
        header_blocks = await self.blockchain.get_header_blocks_in_range(
            start_height, ses_block.height + self.constants.MAX_SUB_SLOT_BLOCKS, tx_filter=False
        )
        curr: Optional[HeaderBlock] = header_blocks[se_start.header_hash]
        height = se_start.height
        assert curr is not None
        first = True
        idx = 0
        while curr.height < ses_block.height:
            if blocks[curr.header_hash].is_challenge_block(self.constants):
                log.debug(f"challenge segment {idx}, starts at {curr.height} ")
                seg, height = await self._create_challenge_segment(curr, sub_epoch_n, header_blocks, blocks, first)
                if seg is None:
                    log.error(f"failed creating segment {curr.header_hash} ")
                    return None
                segments.append(seg)
                idx += 1
                first = False
            else:
                height = height + uint32(1)  # type: ignore
            curr = header_blocks[self.blockchain.height_to_hash(height)]
            if curr is None:
                return None
        log.debug(f"next sub epoch starts at {height}")
        return segments

    async def get_prev_two_slots_height(self, se_start: BlockRecord) -> uint32:
        # find prev 2 slots height
        slot = 0
        batch_size = 50
        curr_rec = se_start
        blocks = await self.blockchain.get_block_records_in_range(curr_rec.height - batch_size, curr_rec.height)
        end = curr_rec.height
        while slot < 2 and curr_rec.height > 0:
            if curr_rec.first_in_sub_slot:
                slot += 1
            if end - curr_rec.height == batch_size - 1:
                blocks = await self.blockchain.get_block_records_in_range(curr_rec.height - batch_size, curr_rec.height)
                end = curr_rec.height
            curr_rec = blocks[self.blockchain.height_to_hash(uint32(curr_rec.height - 1))]
        return curr_rec.height

    async def _create_challenge_segment(
        self,
        header_block: HeaderBlock,
        sub_epoch_n: uint32,
        header_blocks: Dict[bytes32, HeaderBlock],
        blocks: Dict[bytes32, BlockRecord],
        first_segment_in_sub_epoch: bool,
    ) -> Tuple[Optional[SubEpochChallengeSegment], uint32]:
        assert self.blockchain is not None
        sub_slots: List[SubSlotData] = []
        log.debug(f"create challenge segment block {header_block.header_hash} block height {header_block.height} ")
        # VDFs from sub slots before challenge block
        first_sub_slots, first_rc_end_of_slot_vdf = await self.__first_sub_slot_vdfs(
            header_block, header_blocks, blocks, first_segment_in_sub_epoch
        )
        if first_sub_slots is None:
            log.error("failed building first sub slots")
            return None, uint32(0)

        sub_slots.extend(first_sub_slots)

        ssd = await _challenge_block_vdfs(
            self.constants,
            header_block,
            blocks[header_block.header_hash],
            blocks,
        )

        sub_slots.append(ssd)

        # # VDFs from slot after challenge block to end of slot
        log.debug(f"create slot end vdf for block {header_block.header_hash} height {header_block.height} ")

        challenge_slot_end_sub_slots, end_height = await self.__slot_end_vdf(
            uint32(header_block.height + 1), header_blocks, blocks
        )
        if challenge_slot_end_sub_slots is None:
            log.error("failed building slot end ")
            return None, uint32(0)
        sub_slots.extend(challenge_slot_end_sub_slots)
        if first_segment_in_sub_epoch and sub_epoch_n != 0:
            return (
                SubEpochChallengeSegment(sub_epoch_n, sub_slots, first_rc_end_of_slot_vdf),
                end_height,
            )
        return SubEpochChallengeSegment(sub_epoch_n, sub_slots, None), end_height

    # returns a challenge chain vdf from slot start to signage point
    async def __first_sub_slot_vdfs(
        self,
        header_block: HeaderBlock,
        header_blocks: Dict[bytes32, HeaderBlock],
        blocks: Dict[bytes32, BlockRecord],
        first_in_sub_epoch: bool,
    ) -> Tuple[Optional[List[SubSlotData]], Optional[VDFInfo]]:
        # combine cc vdfs of all reward blocks from the start of the sub slot to end
        header_block_sub_rec = blocks[header_block.header_hash]
        # find slot start
        curr_sub_rec = header_block_sub_rec
        first_rc_end_of_slot_vdf = None
        if first_in_sub_epoch and curr_sub_rec.height > 0:
            while not curr_sub_rec.sub_epoch_summary_included:
                curr_sub_rec = blocks[curr_sub_rec.prev_hash]
            first_rc_end_of_slot_vdf = self.first_rc_end_of_slot_vdf(header_block, blocks, header_blocks)
        else:
            if header_block_sub_rec.overflow and header_block_sub_rec.first_in_sub_slot:
                sub_slots_num = 2
                while sub_slots_num > 0 and curr_sub_rec.height > 0:
                    if curr_sub_rec.first_in_sub_slot:
                        assert curr_sub_rec.finished_challenge_slot_hashes is not None
                        sub_slots_num -= len(curr_sub_rec.finished_challenge_slot_hashes)
                    curr_sub_rec = blocks[curr_sub_rec.prev_hash]
            else:
                while not curr_sub_rec.first_in_sub_slot and curr_sub_rec.height > 0:
                    curr_sub_rec = blocks[curr_sub_rec.prev_hash]

        curr = header_blocks[curr_sub_rec.header_hash]
        sub_slots_data: List[SubSlotData] = []
        tmp_sub_slots_data: List[SubSlotData] = []
        while curr.height < header_block.height:
            if curr is None:
                log.error("failed fetching block")
                return None, None
            if curr.first_in_sub_slot:
                # if not blue boxed
                if not blue_boxed_end_of_slot(curr.finished_sub_slots[0]):
                    sub_slots_data.extend(tmp_sub_slots_data)

                for idx, sub_slot in enumerate(curr.finished_sub_slots):
                    curr_icc_info = None
                    if sub_slot.infused_challenge_chain is not None:
                        curr_icc_info = sub_slot.infused_challenge_chain.infused_challenge_chain_end_of_slot_vdf
                    sub_slots_data.append(handle_finished_slots(sub_slot, curr_icc_info))
                tmp_sub_slots_data = []
            ssd = SubSlotData(
                None,
                None,
                None,
                None,
                None,
                curr.reward_chain_block.signage_point_index,
                None,
                None,
                None,
                None,
                curr.reward_chain_block.challenge_chain_ip_vdf,
                curr.reward_chain_block.infused_challenge_chain_ip_vdf,
                curr.total_iters,
            )
            tmp_sub_slots_data.append(ssd)
            curr = header_blocks[self.blockchain.height_to_hash(uint32(curr.height + 1))]

        if len(tmp_sub_slots_data) > 0:
            sub_slots_data.extend(tmp_sub_slots_data)

        for idx, sub_slot in enumerate(header_block.finished_sub_slots):
            curr_icc_info = None
            if sub_slot.infused_challenge_chain is not None:
                curr_icc_info = sub_slot.infused_challenge_chain.infused_challenge_chain_end_of_slot_vdf
            sub_slots_data.append(handle_finished_slots(sub_slot, curr_icc_info))

        return sub_slots_data, first_rc_end_of_slot_vdf

    def first_rc_end_of_slot_vdf(
        self,
        header_block,
        blocks: Dict[bytes32, BlockRecord],
        header_blocks: Dict[bytes32, HeaderBlock],
    ) -> Optional[VDFInfo]:
        curr = blocks[header_block.header_hash]
        while curr.height > 0 and not curr.sub_epoch_summary_included:
            curr = blocks[curr.prev_hash]
        return header_blocks[curr.header_hash].finished_sub_slots[-1].reward_chain.end_of_slot_vdf

    async def __slot_end_vdf(
        self, start_height: uint32, header_blocks: Dict[bytes32, HeaderBlock], blocks: Dict[bytes32, BlockRecord]
    ) -> Tuple[Optional[List[SubSlotData]], uint32]:
        # gets all vdfs first sub slot after challenge block to last sub slot
        log.debug(f"slot end vdf start height {start_height}")
        curr = header_blocks[self.blockchain.height_to_hash(start_height)]
        curr_header_hash = curr.header_hash
        sub_slots_data: List[SubSlotData] = []
        tmp_sub_slots_data: List[SubSlotData] = []
        while not blocks[curr_header_hash].is_challenge_block(self.constants):
            if curr.first_in_sub_slot:
                sub_slots_data.extend(tmp_sub_slots_data)

                curr_prev_header_hash = curr.prev_header_hash
                # add collected vdfs
                for idx, sub_slot in enumerate(curr.finished_sub_slots):
                    prev_rec = blocks[curr_prev_header_hash]
                    eos_vdf_iters = prev_rec.sub_slot_iters
                    if idx == 0:
                        eos_vdf_iters = uint64(prev_rec.sub_slot_iters - prev_rec.ip_iters(self.constants))
                    sub_slots_data.append(handle_end_of_slot(sub_slot, eos_vdf_iters))
                tmp_sub_slots_data = []
            tmp_sub_slots_data.append(self.handle_block_vdfs(curr, blocks))

            curr = header_blocks[self.blockchain.height_to_hash(uint32(curr.height + 1))]
            curr_header_hash = curr.header_hash

        if len(tmp_sub_slots_data) > 0:
            sub_slots_data.extend(tmp_sub_slots_data)
        log.debug(f"slot end vdf end height {curr.height} slots {len(sub_slots_data)} ")
        return sub_slots_data, curr.height

    def handle_block_vdfs(self, curr: HeaderBlock, blocks: Dict[bytes32, BlockRecord]):
        cc_sp_proof = None
        icc_ip_proof = None
        cc_sp_info = None
        icc_ip_info = None
        block_record = blocks[curr.header_hash]
        if curr.infused_challenge_chain_ip_proof is not None:
            assert curr.reward_chain_block.infused_challenge_chain_ip_vdf
            icc_ip_proof = curr.infused_challenge_chain_ip_proof
            icc_ip_info = curr.reward_chain_block.infused_challenge_chain_ip_vdf
        if curr.challenge_chain_sp_proof is not None:
            assert curr.reward_chain_block.challenge_chain_sp_vdf
            cc_sp_vdf_info = curr.reward_chain_block.challenge_chain_sp_vdf
            if not curr.challenge_chain_sp_proof.normalized_to_identity:
                (_, _, _, _, cc_vdf_iters, _,) = get_signage_point_vdf_info(
                    self.constants,
                    curr.finished_sub_slots,
                    block_record.overflow,
                    None if curr.height == 0 else blocks[curr.prev_header_hash],
                    BlockCache(blocks),
                    block_record.sp_total_iters(self.constants),
                    block_record.sp_iters(self.constants),
                )
                cc_sp_vdf_info = VDFInfo(
                    curr.reward_chain_block.challenge_chain_sp_vdf.challenge,
                    cc_vdf_iters,
                    curr.reward_chain_block.challenge_chain_sp_vdf.output,
                )
            cc_sp_proof = curr.challenge_chain_sp_proof
            cc_sp_info = cc_sp_vdf_info
        return SubSlotData(
            None,
            cc_sp_proof,
            curr.challenge_chain_ip_proof,
            icc_ip_proof,
            cc_sp_info,
            curr.reward_chain_block.signage_point_index,
            None,
            None,
            None,
            None,
            curr.reward_chain_block.challenge_chain_ip_vdf,
            icc_ip_info,
            curr.total_iters,
        )

    def validate_weight_proof_single_proc(self, weight_proof: WeightProof) -> Tuple[bool, uint32]:
        assert self.blockchain is not None
        assert len(weight_proof.sub_epochs) > 0
        if len(weight_proof.sub_epochs) == 0:
            return False, uint32(0)

        peak_height = weight_proof.recent_chain_data[-1].reward_chain_block.height
        log.info(f"validate weight proof peak height {peak_height}")
        summaries, sub_epoch_weight_list = _validate_sub_epoch_summaries(self.constants, weight_proof)
        if summaries is None:
            log.warning("weight proof failed sub epoch data validation")
            return False, uint32(0)
        constants, summary_bytes, wp_segment_bytes, wp_recent_chain_bytes = vars_to_bytes(
            self.constants, summaries, weight_proof
        )
        log.info("validate sub epoch challenge segments")
        seed = summaries[-2].get_hash()
        rng = random.Random(seed)
        if not validate_sub_epoch_sampling(rng, sub_epoch_weight_list, weight_proof):
            log.error("failed weight proof sub epoch sample validation")
            return False, uint32(0)

        if not _validate_sub_epoch_segments(constants, rng, wp_segment_bytes, summary_bytes):
            return False, uint32(0)
        log.info("validate weight proof recent blocks")
        if not _validate_recent_blocks(constants, wp_recent_chain_bytes, summary_bytes):
            return False, uint32(0)
        return True, self.get_fork_point(summaries)

    def get_fork_point_no_validations(self, weight_proof: WeightProof) -> Tuple[bool, uint32]:
        log.debug("get fork point skip validations")
        assert self.blockchain is not None
        assert len(weight_proof.sub_epochs) > 0
        if len(weight_proof.sub_epochs) == 0:
            return False, uint32(0)
        summaries, sub_epoch_weight_list = _validate_sub_epoch_summaries(self.constants, weight_proof)
        if summaries is None:
            log.warning("weight proof failed to validate sub epoch summaries")
            return False, uint32(0)
        return True, self.get_fork_point(summaries)

    async def validate_weight_proof(self, weight_proof: WeightProof) -> Tuple[bool, uint32, List[SubEpochSummary]]:
        assert self.blockchain is not None
        assert len(weight_proof.sub_epochs) > 0
        if len(weight_proof.sub_epochs) == 0:
            return False, uint32(0), []

        peak_height = weight_proof.recent_chain_data[-1].reward_chain_block.height
        log.info(f"validate weight proof peak height {peak_height}")

        summaries, sub_epoch_weight_list = _validate_sub_epoch_summaries(self.constants, weight_proof)
        if summaries is None:
            log.error("weight proof failed sub epoch data validation")
            return False, uint32(0), []

        seed = summaries[-2].get_hash()
        rng = random.Random(seed)
        if not validate_sub_epoch_sampling(rng, sub_epoch_weight_list, weight_proof):
            log.error("failed weight proof sub epoch sample validation")
            return False, uint32(0), []

        executor = ProcessPoolExecutor(1)
        constants, summary_bytes, wp_segment_bytes, wp_recent_chain_bytes = vars_to_bytes(
            self.constants, summaries, weight_proof
        )
        segment_validation_task = asyncio.get_running_loop().run_in_executor(
            executor, _validate_sub_epoch_segments, constants, rng, wp_segment_bytes, summary_bytes
        )

        recent_blocks_validation_task = asyncio.get_running_loop().run_in_executor(
            executor, _validate_recent_blocks, constants, wp_recent_chain_bytes, summary_bytes
        )

        valid_segment_task = segment_validation_task
        valid_recent_blocks_task = recent_blocks_validation_task
        valid_recent_blocks = await valid_recent_blocks_task
        if not valid_recent_blocks:
            log.error("failed validating weight proof recent blocks")
            return False, uint32(0), []

        valid_segments = await valid_segment_task
        if not valid_segments:
            log.error("failed validating weight proof sub epoch segments")
            return False, uint32(0), []

        return True, self.get_fork_point(summaries), summaries

    def get_fork_point(self, received_summaries: List[SubEpochSummary]) -> uint32:
        # iterate through sub epoch summaries to find fork point
        fork_point_index = 0
        ses_heights = self.blockchain.get_ses_heights()
        for idx, summary_height in enumerate(ses_heights):
            log.debug(f"check summary {idx} height {summary_height}")
            local_ses = self.blockchain.get_ses(summary_height)
            if idx == len(received_summaries) - 1:
                # end of wp summaries, local chain is longer or equal to wp chain
                break
            if local_ses is None or local_ses.get_hash() != received_summaries[idx].get_hash():
                break
            fork_point_index = idx

        if fork_point_index > 2:
            # Two summeries can have different blocks and still be identical
            # This gets resolved after one full sub epoch
            height = ses_heights[fork_point_index - 2]
        else:
            height = uint32(0)

        return height


def _get_weights_for_sampling(
    rng: random.Random, total_weight: uint128, recent_chain: List[HeaderBlock]
) -> Optional[List[uint128]]:
    weight_to_check = []
    last_l_weight = recent_chain[-1].reward_chain_block.weight - recent_chain[0].reward_chain_block.weight
    delta = last_l_weight / total_weight
    prob_of_adv_succeeding = 1 - math.log(WeightProofHandler.C, delta)
    if prob_of_adv_succeeding <= 0:
        return None
    queries = -WeightProofHandler.LAMBDA_L * math.log(2, prob_of_adv_succeeding)
    for i in range(int(queries) + 1):
        u = rng.random()
        q = 1 - delta ** u
        # todo check division and type conversions
        weight = q * float(total_weight)
        weight_to_check.append(uint128(int(weight)))
    weight_to_check.sort()
    return weight_to_check


def _sample_sub_epoch(
    start_of_epoch_weight: uint128,
    end_of_epoch_weight: uint128,
    weight_to_check: List[uint128],
) -> bool:
    """
    weight_to_check: List[uint128] is expected to be sorted
    """
    if weight_to_check is None:
        return True
    if weight_to_check[-1] < start_of_epoch_weight:
        return False
    if weight_to_check[0] > end_of_epoch_weight:
        return False
    choose = False
    for weight in weight_to_check:
        if weight > end_of_epoch_weight:
            return False
        if start_of_epoch_weight < weight < end_of_epoch_weight:
            log.debug(f"start weight: {start_of_epoch_weight}")
            log.debug(f"weight to check {weight}")
            log.debug(f"end weight: {end_of_epoch_weight}")
            choose = True
            break

    return choose


# wp creation methods
def _create_sub_epoch_data(
    sub_epoch_summary: SubEpochSummary,
) -> SubEpochData:
    reward_chain_hash: bytes32 = sub_epoch_summary.reward_chain_hash
    #  Number of subblocks overflow in previous slot
    previous_sub_epoch_overflows: uint8 = sub_epoch_summary.num_blocks_overflow  # total in sub epoch - expected
    #  New work difficulty and iterations per sub-slot
    sub_slot_iters: Optional[uint64] = sub_epoch_summary.new_sub_slot_iters
    new_difficulty: Optional[uint64] = sub_epoch_summary.new_difficulty
    return SubEpochData(reward_chain_hash, previous_sub_epoch_overflows, sub_slot_iters, new_difficulty)


async def _challenge_block_vdfs(
    constants: ConsensusConstants,
    header_block: HeaderBlock,
    block_rec: BlockRecord,
    sub_blocks: Dict[bytes32, BlockRecord],
):
    (_, _, _, _, cc_vdf_iters, _,) = get_signage_point_vdf_info(
        constants,
        header_block.finished_sub_slots,
        block_rec.overflow,
        None if header_block.height == 0 else sub_blocks[header_block.prev_header_hash],
        BlockCache(sub_blocks),
        block_rec.sp_total_iters(constants),
        block_rec.sp_iters(constants),
    )

    cc_sp_info = None
    if header_block.reward_chain_block.challenge_chain_sp_vdf:
        cc_sp_info = header_block.reward_chain_block.challenge_chain_sp_vdf
        assert header_block.challenge_chain_sp_proof
        if not header_block.challenge_chain_sp_proof.normalized_to_identity:
            cc_sp_info = VDFInfo(
                header_block.reward_chain_block.challenge_chain_sp_vdf.challenge,
                cc_vdf_iters,
                header_block.reward_chain_block.challenge_chain_sp_vdf.output,
            )
    ssd = SubSlotData(
        header_block.reward_chain_block.proof_of_space,
        header_block.challenge_chain_sp_proof,
        header_block.challenge_chain_ip_proof,
        None,
        cc_sp_info,
        header_block.reward_chain_block.signage_point_index,
        None,
        None,
        None,
        None,
        header_block.reward_chain_block.challenge_chain_ip_vdf,
        header_block.reward_chain_block.infused_challenge_chain_ip_vdf,
        block_rec.total_iters,
    )
    return ssd


def handle_finished_slots(end_of_slot: EndOfSubSlotBundle, icc_end_of_slot_info):
    return SubSlotData(
        None,
        None,
        None,
        None,
        None,
        None,
        None
        if end_of_slot.proofs.challenge_chain_slot_proof is None
        else end_of_slot.proofs.challenge_chain_slot_proof,
        None
        if end_of_slot.proofs.infused_challenge_chain_slot_proof is None
        else end_of_slot.proofs.infused_challenge_chain_slot_proof,
        end_of_slot.challenge_chain.challenge_chain_end_of_slot_vdf,
        icc_end_of_slot_info,
        None,
        None,
        None,
    )


def handle_end_of_slot(
    sub_slot: EndOfSubSlotBundle,
    eos_vdf_iters: uint64,
):
    assert sub_slot.infused_challenge_chain
    assert sub_slot.proofs.infused_challenge_chain_slot_proof
    if sub_slot.proofs.infused_challenge_chain_slot_proof.normalized_to_identity:
        icc_info = sub_slot.infused_challenge_chain.infused_challenge_chain_end_of_slot_vdf
    else:
        icc_info = VDFInfo(
            sub_slot.infused_challenge_chain.infused_challenge_chain_end_of_slot_vdf.challenge,
            eos_vdf_iters,
            sub_slot.infused_challenge_chain.infused_challenge_chain_end_of_slot_vdf.output,
        )
    if sub_slot.proofs.challenge_chain_slot_proof.normalized_to_identity:
        cc_info = sub_slot.challenge_chain.challenge_chain_end_of_slot_vdf
    else:
        cc_info = VDFInfo(
            sub_slot.challenge_chain.challenge_chain_end_of_slot_vdf.challenge,
            eos_vdf_iters,
            sub_slot.challenge_chain.challenge_chain_end_of_slot_vdf.output,
        )

    assert sub_slot.proofs.infused_challenge_chain_slot_proof is not None
    return SubSlotData(
        None,
        None,
        None,
        None,
        None,
        None,
        sub_slot.proofs.challenge_chain_slot_proof,
        sub_slot.proofs.infused_challenge_chain_slot_proof,
        cc_info,
        icc_info,
        None,
        None,
        None,
    )


def compress_segments(full_segment_index, segments: List[SubEpochChallengeSegment]) -> List[SubEpochChallengeSegment]:
    compressed_segments = []
    compressed_segments.append(segments[0])
    for idx, segment in enumerate(segments[1:]):
        if idx != full_segment_index:
            # remove all redundant values
            segment = compress_segment(segment)
        compressed_segments.append(segment)
    return compressed_segments


def compress_segment(segment: SubEpochChallengeSegment) -> SubEpochChallengeSegment:
    # find challenge slot
    comp_seg = SubEpochChallengeSegment(segment.sub_epoch_n, [], segment.rc_slot_end_info)
    for slot in segment.sub_slots:
        comp_seg.sub_slots.append(slot)
        if slot.is_challenge():
            break
    return segment


# wp validation methods
def _validate_sub_epoch_summaries(
    constants: ConsensusConstants,
    weight_proof: WeightProof,
) -> Tuple[Optional[List[SubEpochSummary]], Optional[List[uint128]]]:

    last_ses_hash, last_ses_sub_height = _get_last_ses_hash(constants, weight_proof.recent_chain_data)
    if last_ses_hash is None:
        log.warning("could not find last ses block")
        return None, None

    summaries, total, sub_epoch_weight_list = _map_sub_epoch_summaries(
        constants.SUB_EPOCH_BLOCKS,
        constants.GENESIS_CHALLENGE,
        weight_proof.sub_epochs,
        constants.DIFFICULTY_STARTING,
    )

    log.info(f"validating {len(summaries)} sub epochs")

    # validate weight
    if not _validate_summaries_weight(constants, total, summaries, weight_proof):
        log.error("failed validating weight")
        return None, None

    last_ses = summaries[-1]
    log.debug(f"last ses sub height {last_ses_sub_height}")
    # validate last ses_hash
    if last_ses.get_hash() != last_ses_hash:
        log.error(f"failed to validate ses hashes block height {last_ses_sub_height}")
        return None, None

    return summaries, sub_epoch_weight_list


def _map_sub_epoch_summaries(
    sub_blocks_for_se: uint32,
    ses_hash: bytes32,
    sub_epoch_data: List[SubEpochData],
    curr_difficulty: uint64,
) -> Tuple[List[SubEpochSummary], uint128, List[uint128]]:
    total_weight: uint128 = uint128(0)
    summaries: List[SubEpochSummary] = []
    sub_epoch_weight_list: List[uint128] = []
    for idx, data in enumerate(sub_epoch_data):
        ses = SubEpochSummary(
            ses_hash,
            data.reward_chain_hash,
            data.num_blocks_overflow,
            data.new_difficulty,
            data.new_sub_slot_iters,
        )

        if idx < len(sub_epoch_data) - 1:
            delta = 0
            if idx > 0:
                delta = sub_epoch_data[idx].num_blocks_overflow
            log.debug(f"sub epoch {idx} start weight is {total_weight+curr_difficulty} ")
            sub_epoch_weight_list.append(uint128(total_weight + curr_difficulty))
            total_weight = total_weight + uint128(  # type: ignore
                curr_difficulty * (sub_blocks_for_se + sub_epoch_data[idx + 1].num_blocks_overflow - delta)
            )

        # if new epoch update diff and iters
        if data.new_difficulty is not None:
            curr_difficulty = data.new_difficulty

        # add to dict
        summaries.append(ses)
        ses_hash = std_hash(ses)
    # add last sub epoch weight
    sub_epoch_weight_list.append(uint128(total_weight + curr_difficulty))
    return summaries, total_weight, sub_epoch_weight_list


def _validate_summaries_weight(constants: ConsensusConstants, sub_epoch_data_weight, summaries, weight_proof) -> bool:
    num_over = summaries[-1].num_blocks_overflow
    ses_end_height = (len(summaries) - 1) * constants.SUB_EPOCH_BLOCKS + num_over - 1
    curr = None
    for block in weight_proof.recent_chain_data:
        if block.reward_chain_block.height == ses_end_height:
            curr = block
    if curr is None:
        return False

    return curr.reward_chain_block.weight == sub_epoch_data_weight


def _validate_sub_epoch_segments(
    constants_dict: Dict,
    rng: random.Random,
    weight_proof_bytes: bytes,
    summaries_bytes: List[bytes],
):
    constants, summaries = bytes_to_vars(constants_dict, summaries_bytes)
    sub_epoch_segments: SubEpochSegments = SubEpochSegments.from_bytes(weight_proof_bytes)
    rc_sub_slot_hash = constants.GENESIS_CHALLENGE
    total_blocks, total_ip_iters = 0, 0
    total_slot_iters, total_slots = 0, 0
    total_ip_iters = 0
    prev_ses: Optional[SubEpochSummary] = None
    segments_by_sub_epoch = map_segments_by_sub_epoch(sub_epoch_segments.challenge_segments)
    curr_ssi = constants.SUB_SLOT_ITERS_STARTING
    for sub_epoch_n, segments in segments_by_sub_epoch.items():
        prev_ssi = curr_ssi
        curr_difficulty, curr_ssi = _get_curr_diff_ssi(constants, sub_epoch_n, summaries)
        log.debug(f"validate sub epoch {sub_epoch_n}")
        # recreate RewardChainSubSlot for next ses rc_hash
        sampled_seg_index = rng.choice(range(len(segments)))
        if sub_epoch_n > 0:
            rc_sub_slot = __get_rc_sub_slot(constants, segments[0], summaries, curr_ssi)
            prev_ses = summaries[sub_epoch_n - 1]
            rc_sub_slot_hash = rc_sub_slot.get_hash()
        if not summaries[sub_epoch_n].reward_chain_hash == rc_sub_slot_hash:
            log.error(f"failed reward_chain_hash validation sub_epoch {sub_epoch_n}")
            return False
        for idx, segment in enumerate(segments):
            valid_segment, ip_iters, slot_iters, slots = _validate_segment(
                constants, segment, curr_ssi, prev_ssi, curr_difficulty, prev_ses, idx == 0, sampled_seg_index == idx
            )
            if not valid_segment:
                log.error(f"failed to validate sub_epoch {segment.sub_epoch_n} segment {idx} slots")
                return False
            prev_ses = None
            total_blocks += 1
            total_slot_iters += slot_iters
            total_slots += slots
            total_ip_iters += ip_iters
    return True


def _validate_segment(
    constants: ConsensusConstants,
    segment: SubEpochChallengeSegment,
    curr_ssi: uint64,
    prev_ssi: uint64,
    curr_difficulty: uint64,
    ses: Optional[SubEpochSummary],
    first_segment_in_se: bool,
    sampled: bool,
) -> Tuple[bool, int, int, int]:
    ip_iters, slot_iters, slots = 0, 0, 0
    after_challenge = False
    for idx, sub_slot_data in enumerate(segment.sub_slots):
        if sampled and sub_slot_data.is_challenge():
            after_challenge = True
            required_iters = __validate_pospace(constants, segment, idx, curr_difficulty, ses, first_segment_in_se)
            if required_iters is None:
                return False, uint64(0), uint64(0), uint64(0)
            assert sub_slot_data.signage_point_index is not None
            ip_iters = ip_iters + calculate_ip_iters(  # type: ignore
                constants, curr_ssi, sub_slot_data.signage_point_index, required_iters
            )
            if not _validate_challenge_block_vdfs(constants, idx, segment.sub_slots, curr_ssi):
                log.error(f"failed to validate challenge slot {idx} vdfs")
                return False, uint64(0), uint64(0), uint64(0)
        elif sampled and after_challenge:
            if not _validate_sub_slot_data(constants, idx, segment.sub_slots, curr_ssi):
                log.error(f"failed to validate sub slot data {idx} vdfs")
                return False, uint64(0), uint64(0), uint64(0)
        slot_iters = slot_iters + curr_ssi  # type: ignore
        slots = slots + uint64(1)  # type: ignore
    return True, ip_iters, slot_iters, slots


def _validate_challenge_block_vdfs(
    constants: ConsensusConstants,
    sub_slot_idx: int,
    sub_slots: List[SubSlotData],
    ssi: uint64,
) -> bool:
    sub_slot_data = sub_slots[sub_slot_idx]
    if sub_slot_data.cc_signage_point is not None and sub_slot_data.cc_sp_vdf_info:
        assert sub_slot_data.signage_point_index
        sp_input = ClassgroupElement.get_default_element()
        if not sub_slot_data.cc_signage_point.normalized_to_identity and sub_slot_idx >= 1:
            is_overflow = is_overflow_block(constants, sub_slot_data.signage_point_index)
            prev_ssd = sub_slots[sub_slot_idx - 1]
            sp_input = sub_slot_data_vdf_input(
                constants, sub_slot_data, sub_slot_idx, sub_slots, is_overflow, prev_ssd.is_end_of_slot(), ssi
            )
        if not sub_slot_data.cc_signage_point.is_valid(constants, sp_input, sub_slot_data.cc_sp_vdf_info):
            log.error(f"failed to validate challenge chain signage point 2 {sub_slot_data.cc_sp_vdf_info}")
            return False
    assert sub_slot_data.cc_infusion_point
    assert sub_slot_data.cc_ip_vdf_info
    ip_input = ClassgroupElement.get_default_element()
    cc_ip_vdf_info = sub_slot_data.cc_ip_vdf_info
    if not sub_slot_data.cc_infusion_point.normalized_to_identity and sub_slot_idx >= 1:
        prev_ssd = sub_slots[sub_slot_idx - 1]
        if prev_ssd.cc_slot_end is None:
            assert prev_ssd.cc_ip_vdf_info
            assert prev_ssd.total_iters
            assert sub_slot_data.total_iters
            ip_input = prev_ssd.cc_ip_vdf_info.output
            ip_vdf_iters = uint64(sub_slot_data.total_iters - prev_ssd.total_iters)
            cc_ip_vdf_info = VDFInfo(
                sub_slot_data.cc_ip_vdf_info.challenge, ip_vdf_iters, sub_slot_data.cc_ip_vdf_info.output
            )
    if not sub_slot_data.cc_infusion_point.is_valid(constants, ip_input, cc_ip_vdf_info):
        log.error(f"failed to validate challenge chain infusion point {sub_slot_data.cc_ip_vdf_info}")
        return False
    return True


def _validate_sub_slot_data(
    constants: ConsensusConstants,
    sub_slot_idx: int,
    sub_slots: List[SubSlotData],
    ssi: uint64,
) -> bool:
    sub_slot_data = sub_slots[sub_slot_idx]
    assert sub_slot_idx > 0
    prev_ssd = sub_slots[sub_slot_idx - 1]
    if sub_slot_data.is_end_of_slot():
        if sub_slot_data.icc_slot_end is not None:
            input = ClassgroupElement.get_default_element()
            if not sub_slot_data.icc_slot_end.normalized_to_identity and prev_ssd.icc_ip_vdf_info is not None:
                assert prev_ssd.icc_ip_vdf_info
                input = prev_ssd.icc_ip_vdf_info.output
            assert sub_slot_data.icc_slot_end_info
            if not sub_slot_data.icc_slot_end.is_valid(constants, input, sub_slot_data.icc_slot_end_info, None):
                log.error(f"failed icc slot end validation  {sub_slot_data.icc_slot_end_info} ")
                return False
        assert sub_slot_data.cc_slot_end_info
        assert sub_slot_data.cc_slot_end
        input = ClassgroupElement.get_default_element()
        if (not prev_ssd.is_end_of_slot()) and (not sub_slot_data.cc_slot_end.normalized_to_identity):
            assert prev_ssd.cc_ip_vdf_info
            input = prev_ssd.cc_ip_vdf_info.output
        if not sub_slot_data.cc_slot_end.is_valid(constants, input, sub_slot_data.cc_slot_end_info):
            log.error(f"failed cc slot end validation  {sub_slot_data.cc_slot_end_info}")
            return False
    else:
        # find end of slot
        idx = sub_slot_idx
        while idx < len(sub_slots) - 1:
            curr_slot = sub_slots[idx]
            if curr_slot.is_end_of_slot():
                # dont validate intermediate vdfs if slot is blue boxed
                assert curr_slot.cc_slot_end
                if curr_slot.cc_slot_end.normalized_to_identity is True:
                    log.debug(f"skip intermediate vdfs slot {sub_slot_idx}")
                    return True
                else:
                    break
            idx += 1
        if sub_slot_data.icc_infusion_point is not None and sub_slot_data.icc_ip_vdf_info is not None:
            input = ClassgroupElement.get_default_element()
            if not prev_ssd.is_challenge() and prev_ssd.icc_ip_vdf_info is not None:
                input = prev_ssd.icc_ip_vdf_info.output
            if not sub_slot_data.icc_infusion_point.is_valid(constants, input, sub_slot_data.icc_ip_vdf_info, None):
                log.error(f"failed icc infusion point vdf validation  {sub_slot_data.icc_slot_end_info} ")
                return False

        assert sub_slot_data.signage_point_index is not None
        if sub_slot_data.cc_signage_point:
            assert sub_slot_data.cc_sp_vdf_info
            input = ClassgroupElement.get_default_element()
            if not sub_slot_data.cc_signage_point.normalized_to_identity:
                is_overflow = is_overflow_block(constants, sub_slot_data.signage_point_index)
                input = sub_slot_data_vdf_input(
                    constants, sub_slot_data, sub_slot_idx, sub_slots, is_overflow, prev_ssd.is_end_of_slot(), ssi
                )

            if not sub_slot_data.cc_signage_point.is_valid(constants, input, sub_slot_data.cc_sp_vdf_info):
                log.error(f"failed cc signage point vdf validation  {sub_slot_data.cc_sp_vdf_info}")
                return False
        input = ClassgroupElement.get_default_element()
        assert sub_slot_data.cc_ip_vdf_info
        assert sub_slot_data.cc_infusion_point
        cc_ip_vdf_info = sub_slot_data.cc_ip_vdf_info
        if not sub_slot_data.cc_infusion_point.normalized_to_identity and prev_ssd.cc_slot_end is None:
            assert prev_ssd.cc_ip_vdf_info
            input = prev_ssd.cc_ip_vdf_info.output
            assert sub_slot_data.total_iters
            assert prev_ssd.total_iters
            ip_vdf_iters = uint64(sub_slot_data.total_iters - prev_ssd.total_iters)
            cc_ip_vdf_info = VDFInfo(
                sub_slot_data.cc_ip_vdf_info.challenge, ip_vdf_iters, sub_slot_data.cc_ip_vdf_info.output
            )
        if not sub_slot_data.cc_infusion_point.is_valid(constants, input, cc_ip_vdf_info):
            log.error(f"failed cc infusion point vdf validation  {sub_slot_data.cc_slot_end_info}")
            return False
    return True


def sub_slot_data_vdf_input(
    constants: ConsensusConstants,
    sub_slot_data: SubSlotData,
    sub_slot_idx: int,
    sub_slots: List[SubSlotData],
    is_overflow: bool,
    new_sub_slot: bool,
    ssi: uint64,
) -> ClassgroupElement:
    cc_input = ClassgroupElement.get_default_element()
    sp_total_iters = get_sp_total_iters(constants, is_overflow, ssi, sub_slot_data)
    ssd: Optional[SubSlotData] = None
    if is_overflow and new_sub_slot:
        if sub_slot_idx >= 2:
            if sub_slots[sub_slot_idx - 2].cc_slot_end_info is None:
                for ssd_idx in reversed(range(0, sub_slot_idx - 1)):
                    ssd = sub_slots[ssd_idx]
                    if ssd.cc_slot_end_info is not None:
                        ssd = sub_slots[ssd_idx + 1]
                        break
                    if not (ssd.total_iters > sp_total_iters):
                        break
                if ssd and ssd.cc_ip_vdf_info is not None:
                    if ssd.total_iters < sp_total_iters:
                        cc_input = ssd.cc_ip_vdf_info.output
        return cc_input

    elif not is_overflow and not new_sub_slot:
        for ssd_idx in reversed(range(0, sub_slot_idx)):
            ssd = sub_slots[ssd_idx]
            if ssd.cc_slot_end_info is not None:
                ssd = sub_slots[ssd_idx + 1]
                break
            if not (ssd.total_iters > sp_total_iters):
                break
        assert ssd is not None
        if ssd.cc_ip_vdf_info is not None:
            if ssd.total_iters < sp_total_iters:
                cc_input = ssd.cc_ip_vdf_info.output
        return cc_input

    elif not new_sub_slot and is_overflow:
        slots_seen = 0
        for ssd_idx in reversed(range(0, sub_slot_idx)):
            ssd = sub_slots[ssd_idx]
            if ssd.cc_slot_end_info is not None:
                slots_seen += 1
                if slots_seen == 2:
                    return ClassgroupElement.get_default_element()
            if ssd.cc_slot_end_info is None and not (ssd.total_iters > sp_total_iters):
                break
        assert ssd is not None
        if ssd.cc_ip_vdf_info is not None:
            if ssd.total_iters < sp_total_iters:
                cc_input = ssd.cc_ip_vdf_info.output
    return cc_input


def _validate_recent_blocks(constants_dict: Dict, recent_chain_bytes: bytes, summaries_bytes: List[bytes]) -> bool:
    constants, summaries = bytes_to_vars(constants_dict, summaries_bytes)
    recent_chain: RecentChainData = RecentChainData.from_bytes(recent_chain_bytes)
    sub_blocks = BlockCache({})
    first_ses_idx = _get_ses_idx(recent_chain.recent_chain_data)
    ses_idx = len(summaries) - len(first_ses_idx)
    ssi: uint64 = constants.SUB_SLOT_ITERS_STARTING
    diff: Optional[uint64] = constants.DIFFICULTY_STARTING
    last_blocks_to_validate = 100  # todo remove cap after benchmarks
    for summary in summaries[:ses_idx]:
        if summary.new_sub_slot_iters is not None:
            ssi = summary.new_sub_slot_iters
        if summary.new_difficulty is not None:
            diff = summary.new_difficulty

    ses_blocks, sub_slots, transaction_blocks = 0, 0, 0
    challenge, prev_challenge = None, None
    tip_height = recent_chain.recent_chain_data[-1].height
    prev_block_record = None
    deficit = uint8(0)
    for idx, block in enumerate(recent_chain.recent_chain_data):
        required_iters = uint64(0)
        overflow = False
        ses = False
        height = block.height
        for sub_slot in block.finished_sub_slots:
            prev_challenge = challenge
            challenge = sub_slot.challenge_chain.get_hash()
            deficit = sub_slot.reward_chain.deficit
            if sub_slot.challenge_chain.subepoch_summary_hash is not None:
                ses = True
                assert summaries[ses_idx].get_hash() == sub_slot.challenge_chain.subepoch_summary_hash
                ses_idx += 1
            if sub_slot.challenge_chain.new_sub_slot_iters is not None:
                ssi = sub_slot.challenge_chain.new_sub_slot_iters
            if sub_slot.challenge_chain.new_difficulty is not None:
                diff = sub_slot.challenge_chain.new_difficulty

        if (challenge is not None) and (prev_challenge is not None):
            overflow = is_overflow_block(constants, block.reward_chain_block.signage_point_index)
            deficit = get_deficit(constants, deficit, prev_block_record, overflow, len(block.finished_sub_slots))
            log.debug(f"wp, validate block {block.height}")
            if sub_slots > 2 and transaction_blocks > 11 and (tip_height - block.height < last_blocks_to_validate):
                required_iters, _, error = validate_finished_header_block(
                    constants, sub_blocks, block, False, diff, ssi, ses_blocks > 2
                )
                if error is not None:
                    log.error(f"block {block.header_hash} failed validation {error}")
                    return False
            else:
                required_iters = _validate_pospace_recent_chain(
                    constants, block, challenge, diff, overflow, prev_challenge
                )
                if required_iters is None:
                    return False

        curr_block_ses = None if not ses else summaries[ses_idx - 1]
        block_record = header_block_to_sub_block_record(
            constants, required_iters, block, ssi, overflow, deficit, height, curr_block_ses
        )
        log.debug(f"add block {block_record.height} to tmp sub blocks")
        sub_blocks.add_block_record(block_record)

        if block.first_in_sub_slot:
            sub_slots += 1
        if block.is_transaction_block:
            transaction_blocks += 1
        if ses:
            ses_blocks += 1
        prev_block_record = block_record

    return True


def _validate_pospace_recent_chain(
    constants: ConsensusConstants,
    block: HeaderBlock,
    challenge: bytes32,
    diff: uint64,
    overflow: bool,
    prev_challenge: bytes32,
):
    if block.reward_chain_block.challenge_chain_sp_vdf is None:
        # Edge case of first sp (start of slot), where sp_iters == 0
        cc_sp_hash: bytes32 = challenge
    else:
        cc_sp_hash = block.reward_chain_block.challenge_chain_sp_vdf.output.get_hash()
    assert cc_sp_hash is not None
    q_str = block.reward_chain_block.proof_of_space.verify_and_get_quality_string(
        constants,
        challenge if not overflow else prev_challenge,
        cc_sp_hash,
    )
    if q_str is None:
        log.error(f"could not verify proof of space block {block.height} {overflow}")
        return None
    required_iters = calculate_iterations_quality(
        constants.DIFFICULTY_CONSTANT_FACTOR,
        q_str,
        block.reward_chain_block.proof_of_space.size,
<<<<<<< HEAD
        diff * 0.5,
=======
        Decimal(int(diff) * Decimal(0.5)),
>>>>>>> 002670d4
        cc_sp_hash,
    )
    return required_iters


def __validate_pospace(
    constants: ConsensusConstants,
    segment: SubEpochChallengeSegment,
    idx: int,
    curr_diff: uint64,
    ses: Optional[SubEpochSummary],
    first_in_sub_epoch: bool,
) -> Optional[uint64]:
    if first_in_sub_epoch and segment.sub_epoch_n == 0 and idx == 0:
        cc_sub_slot_hash = constants.GENESIS_CHALLENGE
    else:
        cc_sub_slot_hash = __get_cc_sub_slot(segment.sub_slots, idx, ses).get_hash()

    sub_slot_data: SubSlotData = segment.sub_slots[idx]

    if sub_slot_data.signage_point_index and is_overflow_block(constants, sub_slot_data.signage_point_index):
        curr_slot = segment.sub_slots[idx - 1]
        assert curr_slot.cc_slot_end_info
        challenge = curr_slot.cc_slot_end_info.challenge
    else:
        challenge = cc_sub_slot_hash

    if sub_slot_data.cc_sp_vdf_info is None:
        cc_sp_hash = cc_sub_slot_hash
    else:
        cc_sp_hash = sub_slot_data.cc_sp_vdf_info.output.get_hash()

    # validate proof of space
    assert sub_slot_data.proof_of_space is not None
    q_str = sub_slot_data.proof_of_space.verify_and_get_quality_string(
        constants,
        challenge,
        cc_sp_hash,
    )
    if q_str is None:
        log.error("could not verify proof of space")
        return None
    return calculate_iterations_quality(
        constants.DIFFICULTY_CONSTANT_FACTOR,
        q_str,
        sub_slot_data.proof_of_space.size,
<<<<<<< HEAD
        curr_diff * 0.5,
=======
        Decimal(int(curr_diff) * Decimal(0.5)),
>>>>>>> 002670d4
        cc_sp_hash,
    )


def __get_rc_sub_slot(
    constants: ConsensusConstants,
    segment: SubEpochChallengeSegment,
    summaries: List[SubEpochSummary],
    curr_ssi: uint64,
) -> RewardChainSubSlot:

    ses = summaries[uint32(segment.sub_epoch_n - 1)]
    # find first challenge in sub epoch
    first_idx = None
    first = None
    for idx, curr in enumerate(segment.sub_slots):
        if curr.cc_slot_end is None:
            first_idx = idx
            first = curr
            break

    assert first_idx
    idx = first_idx
    slots = segment.sub_slots

    # number of slots to look for
    slots_n = 1
    assert first
    assert first.signage_point_index is not None
    if is_overflow_block(constants, first.signage_point_index):
        if idx >= 2 and slots[idx - 2].cc_slot_end is None:
            slots_n = 2

    new_diff = None if ses is None else ses.new_difficulty
    new_ssi = None if ses is None else ses.new_sub_slot_iters
    ses_hash = None if ses is None else ses.get_hash()
    overflow = is_overflow_block(constants, first.signage_point_index)
    if overflow:
        if idx >= 2 and slots[idx - 2].cc_slot_end is not None and slots[idx - 1].cc_slot_end is not None:
            ses_hash = None
            new_ssi = None
            new_diff = None

    sub_slot = slots[idx]
    while True:
        if sub_slot.cc_slot_end:
            slots_n -= 1
            if slots_n == 0:
                break
        idx -= 1
        sub_slot = slots[idx]

    icc_sub_slot_hash: Optional[bytes32] = None
    assert sub_slot is not None
    assert sub_slot.cc_slot_end_info is not None

    assert segment.rc_slot_end_info is not None
    if idx != 0:
        cc_vdf_info = VDFInfo(sub_slot.cc_slot_end_info.challenge, curr_ssi, sub_slot.cc_slot_end_info.output)
        if sub_slot.icc_slot_end_info is not None:
            icc_slot_end_info = VDFInfo(
                sub_slot.icc_slot_end_info.challenge, curr_ssi, sub_slot.icc_slot_end_info.output
            )
            icc_sub_slot_hash = icc_slot_end_info.get_hash()
    else:
        cc_vdf_info = sub_slot.cc_slot_end_info
        if sub_slot.icc_slot_end_info is not None:
            icc_sub_slot_hash = sub_slot.icc_slot_end_info.get_hash()
    cc_sub_slot = ChallengeChainSubSlot(
        cc_vdf_info,
        icc_sub_slot_hash,
        ses_hash,
        new_ssi,
        new_diff,
    )

    rc_sub_slot = RewardChainSubSlot(
        segment.rc_slot_end_info,
        cc_sub_slot.get_hash(),
        icc_sub_slot_hash,
        constants.MIN_BLOCKS_PER_CHALLENGE_BLOCK,
    )
    return rc_sub_slot


def __get_cc_sub_slot(sub_slots: List[SubSlotData], idx, ses: Optional[SubEpochSummary]) -> ChallengeChainSubSlot:
    sub_slot: Optional[SubSlotData] = None
    for i in reversed(range(0, idx)):
        sub_slot = sub_slots[i]
        if sub_slot.cc_slot_end_info is not None:
            break

    assert sub_slot is not None
    assert sub_slot.cc_slot_end_info is not None

    icc_vdf = sub_slot.icc_slot_end_info
    icc_vdf_hash: Optional[bytes32] = None
    if icc_vdf is not None:
        icc_vdf_hash = icc_vdf.get_hash()
    cc_sub_slot = ChallengeChainSubSlot(
        sub_slot.cc_slot_end_info,
        icc_vdf_hash,
        None if ses is None else ses.get_hash(),
        None if ses is None else ses.new_sub_slot_iters,
        None if ses is None else ses.new_difficulty,
    )

    return cc_sub_slot


def _get_curr_diff_ssi(constants: ConsensusConstants, idx, summaries):
    curr_difficulty = constants.DIFFICULTY_STARTING
    curr_ssi = constants.SUB_SLOT_ITERS_STARTING
    for ses in reversed(summaries[0:idx]):
        if ses.new_sub_slot_iters is not None:
            curr_ssi = ses.new_sub_slot_iters
            curr_difficulty = ses.new_difficulty
            break

    return curr_difficulty, curr_ssi


def vars_to_bytes(constants, summaries, weight_proof):
    constants_dict = recurse_jsonify(dataclasses.asdict(constants))
    wp_recent_chain_bytes = bytes(RecentChainData(weight_proof.recent_chain_data))
    wp_segment_bytes = bytes(SubEpochSegments(weight_proof.sub_epoch_segments))
    summary_bytes = []
    for summary in summaries:
        summary_bytes.append(bytes(summary))
    return constants_dict, summary_bytes, wp_segment_bytes, wp_recent_chain_bytes


def bytes_to_vars(constants_dict, summaries_bytes):
    summaries = []
    for summary in summaries_bytes:
        summaries.append(SubEpochSummary.from_bytes(summary))
    constants: ConsensusConstants = dataclass_from_dict(ConsensusConstants, constants_dict)
    return constants, summaries


def _get_last_ses_hash(
    constants: ConsensusConstants, recent_reward_chain: List[HeaderBlock]
) -> Tuple[Optional[bytes32], uint32]:
    for idx, block in enumerate(reversed(recent_reward_chain)):
        if (block.reward_chain_block.height % constants.SUB_EPOCH_BLOCKS) == 0:
            idx = len(recent_reward_chain) - 1 - idx  # reverse
            # find first block after sub slot end
            while idx < len(recent_reward_chain):
                curr = recent_reward_chain[idx]
                if len(curr.finished_sub_slots) > 0:
                    for slot in curr.finished_sub_slots:
                        if slot.challenge_chain.subepoch_summary_hash is not None:
                            return (
                                slot.challenge_chain.subepoch_summary_hash,
                                curr.reward_chain_block.height,
                            )
                idx += 1
    return None, uint32(0)


def _get_ses_idx(recent_reward_chain: List[HeaderBlock]) -> List[int]:
    idxs: List[int] = []
    for idx, curr in enumerate(recent_reward_chain):
        if len(curr.finished_sub_slots) > 0:
            for slot in curr.finished_sub_slots:
                if slot.challenge_chain.subepoch_summary_hash is not None:
                    idxs.append(idx)
    return idxs


def get_deficit(
    constants: ConsensusConstants,
    curr_deficit: uint8,
    prev_block: BlockRecord,
    overflow: bool,
    num_finished_sub_slots: int,
) -> uint8:
    if prev_block is None:
        if curr_deficit >= 1 and not (overflow and curr_deficit == constants.MIN_BLOCKS_PER_CHALLENGE_BLOCK):
            curr_deficit -= 1
        return curr_deficit

    return calculate_deficit(constants, uint32(prev_block.height + 1), prev_block, overflow, num_finished_sub_slots)


def get_sp_total_iters(constants: ConsensusConstants, is_overflow: bool, ssi: uint64, sub_slot_data: SubSlotData):
    assert sub_slot_data.cc_ip_vdf_info is not None
    assert sub_slot_data.total_iters is not None
    assert sub_slot_data.signage_point_index is not None
    sp_iters: uint64 = calculate_sp_iters(constants, ssi, sub_slot_data.signage_point_index)
    ip_iters: uint64 = sub_slot_data.cc_ip_vdf_info.number_of_iterations
    sp_sub_slot_total_iters = uint128(sub_slot_data.total_iters - ip_iters)
    if is_overflow:
        sp_sub_slot_total_iters = uint128(sp_sub_slot_total_iters - ssi)
    return sp_sub_slot_total_iters + sp_iters


def blue_boxed_end_of_slot(sub_slot: EndOfSubSlotBundle):
    if sub_slot.proofs.challenge_chain_slot_proof.normalized_to_identity:
        if sub_slot.proofs.infused_challenge_chain_slot_proof is not None:
            if sub_slot.proofs.infused_challenge_chain_slot_proof.normalized_to_identity:
                return True
        else:
            return True
    return False


def validate_sub_epoch_sampling(rng, sub_epoch_weight_list, weight_proof):
    tip = weight_proof.recent_chain_data[-1]
    weight_to_check = _get_weights_for_sampling(rng, tip.weight, weight_proof.recent_chain_data)
    sampled_sub_epochs: dict[int, bool] = {}
    for idx in range(1, len(sub_epoch_weight_list)):
        if _sample_sub_epoch(sub_epoch_weight_list[idx - 1], sub_epoch_weight_list[idx], weight_to_check):
            sampled_sub_epochs[idx - 1] = True
            if len(sampled_sub_epochs) == WeightProofHandler.MAX_SAMPLES:
                break
    curr_sub_epoch_n = -1
    for sub_epoch_segment in weight_proof.sub_epoch_segments:
        if curr_sub_epoch_n < sub_epoch_segment.sub_epoch_n:
            if sub_epoch_segment.sub_epoch_n in sampled_sub_epochs:
                del sampled_sub_epochs[sub_epoch_segment.sub_epoch_n]
        curr_sub_epoch_n = sub_epoch_segment.sub_epoch_n
    if len(sampled_sub_epochs) > 0:
        return False
    return True


def map_segments_by_sub_epoch(sub_epoch_segments) -> Dict[int, List[SubEpochChallengeSegment]]:
    segments: Dict[int, List[SubEpochChallengeSegment]] = {}
    curr_sub_epoch_n = -1
    for idx, segment in enumerate(sub_epoch_segments):
        if curr_sub_epoch_n < segment.sub_epoch_n:
            curr_sub_epoch_n = segment.sub_epoch_n
            segments[curr_sub_epoch_n] = []
        segments[curr_sub_epoch_n].append(segment)
    return segments


def validate_total_iters(
    segment: SubEpochChallengeSegment,
    sub_slot_data_idx,
    expected_sub_slot_iters: uint64,
    finished_sub_slots_since_prev: int,
    prev_b: SubSlotData,
    prev_sub_slot_data_iters,
    genesis,
) -> bool:
    sub_slot_data = segment.sub_slots[sub_slot_data_idx]
    if genesis:
        total_iters: uint128 = uint128(expected_sub_slot_iters * finished_sub_slots_since_prev)
    elif segment.sub_slots[sub_slot_data_idx - 1].is_end_of_slot():
        assert prev_b.total_iters
        assert prev_b.cc_ip_vdf_info
        total_iters = prev_b.total_iters
        # Add the rest of the slot of prev_b
        total_iters = uint128(total_iters + prev_sub_slot_data_iters - prev_b.cc_ip_vdf_info.number_of_iterations)
        # Add other empty slots
        total_iters = uint128(total_iters + (expected_sub_slot_iters * (finished_sub_slots_since_prev - 1)))
    else:
        # Slot iters is guaranteed to be the same for header_block and prev_b
        # This takes the beginning of the slot, and adds ip_iters
        assert prev_b.cc_ip_vdf_info
        assert prev_b.total_iters
        total_iters = uint128(prev_b.total_iters - prev_b.cc_ip_vdf_info.number_of_iterations)
    total_iters = uint128(total_iters + sub_slot_data.cc_ip_vdf_info.number_of_iterations)
    return total_iters == sub_slot_data.total_iters<|MERGE_RESOLUTION|>--- conflicted
+++ resolved
@@ -1274,11 +1274,7 @@
         constants.DIFFICULTY_CONSTANT_FACTOR,
         q_str,
         block.reward_chain_block.proof_of_space.size,
-<<<<<<< HEAD
-        diff * 0.5,
-=======
         Decimal(int(diff) * Decimal(0.5)),
->>>>>>> 002670d4
         cc_sp_hash,
     )
     return required_iters
@@ -1325,11 +1321,7 @@
         constants.DIFFICULTY_CONSTANT_FACTOR,
         q_str,
         sub_slot_data.proof_of_space.size,
-<<<<<<< HEAD
-        curr_diff * 0.5,
-=======
         Decimal(int(curr_diff) * Decimal(0.5)),
->>>>>>> 002670d4
         cc_sp_hash,
     )
 
