--- conflicted
+++ resolved
@@ -517,11 +517,7 @@
         constants.DIFFICULTY_CONSTANT_FACTOR,
         q_str,
         header_block.reward_chain_block.proof_of_space.size,
-<<<<<<< HEAD
-        expected_difficulty * difficulty_coeff,
-=======
         Decimal(int(expected_difficulty) * Decimal(difficulty_coeff)),
->>>>>>> 002670d4
         cc_sp_hash,
     )
 
